--- conflicted
+++ resolved
@@ -1,22 +1,10 @@
-<<<<<<< HEAD
 Solver command line: ['/usr/local/bin/gurobi.sh']
-
-Set parameter WLSAccessID
-Set parameter WLSSecret
-Set parameter LicenseID to value 2606900
-Academic license 2606900 - for non-commercial use only - registered to so___@htwk-leipzig.de
-Read LP format model from file /var/folders/jf/5sh4zzv94dxbcz8g7tg2jq5h0000gn/T/tmprqr0w7ow.pyomo.lp
-Reading time = 0.05 seconds
-objective: 17978 rows, 16799 columns, 40808 nonzeros
-=======
-Solver command line: ['C:\\Program Files\\gurobi1102\\win64\\bin\\gurobi.bat']
 
 Set parameter Username
 Academic license - for non-commercial use only - expires 2025-07-11
-Read LP format model from file C:\Users\PAULWI~1\AppData\Local\Temp\tmp7qz7ub5k.pyomo.lp
-Reading time = 0.18 seconds
-objective: 17978 rows, 16799 columns, 40472 nonzeros
->>>>>>> 57f667fb
+Read LP format model from file C:\Users\PAULWI~1\AppData\Local\Temp\tmpd7cyn5hy.pyomo.lp
+Reading time = 0.14 seconds
+objective: 17978 rows, 16799 columns, 40808 nonzeros
 Set parameter TimeLimit to value 1000
 Set parameter MIPGap to value 0.08
 Gurobi Optimizer version 12.0.1 build v12.0.1rc0 (mac64[rosetta2] - Darwin 24.3.0 24D70)
@@ -28,14 +16,8 @@
 TimeLimit  1000
 MIPGap  0.08
 
-<<<<<<< HEAD
-Academic license 2606900 - for non-commercial use only - registered to so___@htwk-leipzig.de
 Optimize a model with 17978 rows, 16799 columns and 40808 nonzeros
 Model fingerprint: 0xb6bbb61e
-=======
-Optimize a model with 17978 rows, 16799 columns and 40472 nonzeros
-Model fingerprint: 0xcd760503
->>>>>>> 57f667fb
 Model has 167 quadratic constraints
 Variable types: 14448 continuous, 2351 integer (2016 binary)
 Coefficient statistics:
@@ -50,28 +32,16 @@
 Variable types: 2013 continuous, 501 integer (501 binary)
 Found heuristic solution: objective -1175873.406
 
-<<<<<<< HEAD
-Root relaxation: objective -1.496248e+06, 1107 iterations, 0.01 seconds (0.02 work units)
-=======
-Root relaxation: objective -2.182759e+06, 1280 iterations, 0.03 seconds (0.01 work units)
->>>>>>> 57f667fb
+Root relaxation: objective -1.496248e+06, 1126 iterations, 0.02 seconds (0.02 work units)
 
     Nodes    |    Current Node    |     Objective Bounds      |     Work
  Expl Unexpl |  Obj  Depth IntInf | Incumbent    BestBd   Gap | It/Node Time
 
-<<<<<<< HEAD
-     0     0 -1496248.4    0    8 -469317.79 -1496248.4   219%     -    0s
+     0     0 -1496248.4    0    7 -469317.79 -1496248.4   219%     -    0s
 H    0     0                    -1491598.759 -1496248.4  0.31%     -    0s
 
-Explored 1 nodes (1107 simplex iterations) in 0.09 seconds (0.09 work units)
-Thread count was 8 (of 8 available processors)
-=======
-     0     0 -2182759.0    0   11 -1175873.4 -2182759.0  85.6%     -    0s
-H    0     0                    -2171038.018 -2182759.0  0.54%     -    0s
-
-Explored 1 nodes (1287 simplex iterations) in 0.29 seconds (0.09 work units)
+Explored 1 nodes (1126 simplex iterations) in 0.23 seconds (0.09 work units)
 Thread count was 4 (of 4 available processors)
->>>>>>> 57f667fb
 
 Solution count 2: -2.17104e+06 -1.17587e+06 
 
